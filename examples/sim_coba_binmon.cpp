/* 
* Copyright 2014-2016 Friedemann Zenke
*
* This file is part of Auryn, a simulation package for plastic
* spiking neural networks.
* 
* Auryn is free software: you can redistribute it and/or modify
* it under the terms of the GNU General Public License as published by
* the Free Software Foundation, either version 3 of the License, or
* (at your option) any later version.
* 
* Auryn is distributed in the hope that it will be useful,
* but WITHOUT ANY WARRANTY; without even the implied warranty of
* MERCHANTABILITY or FITNESS FOR A PARTICULAR PURPOSE.  See the
* GNU General Public License for more details.
* 
* You should have received a copy of the GNU General Public License
* along with Auryn.  If not, see <http://www.gnu.org/licenses/>.
*/

/*! This example illustrates the use of BinarySpikeMonitor s. 
 * Otherwise its identical to sim_coba_benchmark. */

#include "auryn.h"

using namespace auryn;

namespace po = boost::program_options;
namespace mpi = boost::mpi;

int main(int ac,char *av[]) {
	string dir = "/tmp";

	string fwmat_ee = "";
	string fwmat_ei = "";
	string fwmat_ie = "";
	string fwmat_ii = "";

	std::stringstream oss;
	string strbuf ;
	string msg;

	double w = 0.4; // [g_leak]
	double wi = 5.1; // [g_leak]



	double sparseness = 0.02;
	double simtime = 20.;

	NeuronID ne = 3200;
	NeuronID ni = 800;

	bool fast = false;

	int errcode = 0;


    try {

        po::options_description desc("Allowed options");
        desc.add_options()
            ("help", "produce help message")
            ("simtime", po::value<double>(), "simulation time")
            ("fast", "turns off most monitoring to reduce IO")
            ("dir", po::value<string>(), "load/save directory")
            ("fee", po::value<string>(), "file with EE connections")
            ("fei", po::value<string>(), "file with EI connections")
            ("fie", po::value<string>(), "file with IE connections")
            ("fii", po::value<string>(), "file with II connections")
        ;

        po::variables_map vm;        
        po::store(po::parse_command_line(ac, av, desc), vm);
        po::notify(vm);    

        if (vm.count("help")) {
            std::cout << desc << "\n";
            return 1;
        }

        if (vm.count("simtime")) {
			simtime = vm["simtime"].as<double>();
        } 

        if (vm.count("fast")) {
			fast = true;
        } 

        if (vm.count("dir")) {
			dir = vm["dir"].as<string>();
        } 

        if (vm.count("fee")) {
			fwmat_ee = vm["fee"].as<string>();
        } 

        if (vm.count("fie")) {
			fwmat_ie = vm["fie"].as<string>();
        } 

        if (vm.count("fei")) {
			fwmat_ei = vm["fei"].as<string>();
        } 

        if (vm.count("fii")) {
			fwmat_ii = vm["fii"].as<string>();
        } 

    }
    catch(std::exception& e) {
        std::cerr << "error: " << e.what() << "\n";
        return 1;
    }
    catch(...) {
        std::cerr << "Exception of unknown type!\n";
    }

	// BEGIN Global stuff
	mpi::environment env(ac, av);
	mpi::communicator world;
	mpicommunicator = &world;

	oss << dir  << "/coba." << world.rank() << ".";
	string outputfile = oss.str();

	char tmp [255];
	std::stringstream logfile;
	logfile << outputfile << "log";
	logger = new Logger(logfile.str(),world.rank(),PROGRESS,EVERYTHING);

	sys = new System(&world);
	// END Global stuff

	logger->msg("Setting up neuron groups ...",PROGRESS,true);

	TIFGroup * neurons_e = new TIFGroup( ne);
	TIFGroup * neurons_i = new TIFGroup( ni);

	neurons_e->set_refractory_period(5.0e-3); // minimal ISI 5.1ms
	neurons_i->set_refractory_period(5.0e-3);

	neurons_e->set_state("bg_current",2e-2); // corresponding to 200pF for C=200pF and tau=20ms
	neurons_i->set_state("bg_current",2e-2);


	logger->msg("Setting up E connections ...",PROGRESS,true);

	SparseConnection * con_ee 
		= new SparseConnection( neurons_e,neurons_e, w, sparseness, GLUT);

	SparseConnection * con_ei 
		= new SparseConnection( neurons_e,neurons_i, w,sparseness,GLUT);



	logger->msg("Setting up I connections ...",PROGRESS,true);
	SparseConnection * con_ie 
		= new SparseConnection( neurons_i,neurons_e,wi,sparseness,GABA);

	SparseConnection * con_ii 
		= new SparseConnection( neurons_i,neurons_i,wi,sparseness,GABA);

	if ( !fwmat_ee.empty() ) con_ee->load_from_complete_file(fwmat_ee);
	if ( !fwmat_ei.empty() ) con_ei->load_from_complete_file(fwmat_ei);
	if ( !fwmat_ie.empty() ) con_ie->load_from_complete_file(fwmat_ie);
	if ( !fwmat_ii.empty() ) con_ii->load_from_complete_file(fwmat_ii);



	if ( !fast ) {
		logger->msg("Use --fast option to turn off IO for benchmarking!", WARNING);

		msg = "Setting up monitors ...";
		logger->msg(msg,PROGRESS,true);

<<<<<<< HEAD
		stringstream filename;
=======
		std::stringstream filename;
>>>>>>> 19822060
		filename << outputfile << "e.spk";
		BinarySpikeMonitor * smon_e = new BinarySpikeMonitor( neurons_e, filename.str().c_str() );

		filename.str("");
		filename.clear();
		filename << outputfile << "i.spk";
		BinarySpikeMonitor * smon_i = new BinarySpikeMonitor( neurons_i, filename.str().c_str() );
	}


	RateChecker * chk = new RateChecker( neurons_e , -0.1 , 1000. , 100e-3);

	logger->msg("Simulating ..." ,PROGRESS,true);
	if (!sys->run(simtime,true)) 
			errcode = 1;

	logger->msg("Freeing ..." ,PROGRESS,true);
	delete sys;

	if (errcode)
		env.abort(errcode);

	return errcode;
}<|MERGE_RESOLUTION|>--- conflicted
+++ resolved
@@ -174,11 +174,7 @@
 		msg = "Setting up monitors ...";
 		logger->msg(msg,PROGRESS,true);
 
-<<<<<<< HEAD
-		stringstream filename;
-=======
 		std::stringstream filename;
->>>>>>> 19822060
 		filename << outputfile << "e.spk";
 		BinarySpikeMonitor * smon_e = new BinarySpikeMonitor( neurons_e, filename.str().c_str() );
 
