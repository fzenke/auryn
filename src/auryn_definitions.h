/* 
* Copyright 2014-2015 Friedemann Zenke
*
* This file is part of Auryn, a simulation package for plastic
* spiking neural networks.
* 
* Auryn is free software: you can redistribute it and/or modify
* it under the terms of the GNU General Public License as published by
* the Free Software Foundation, either version 3 of the License, or
* (at your option) any later version.
* 
* Auryn is distributed in the hope that it will be useful,
* but WITHOUT ANY WARRANTY; without even the implied warranty of
* MERCHANTABILITY or FITNESS FOR A PARTICULAR PURPOSE.  See the
* GNU General Public License for more details.
* 
* You should have received a copy of the GNU General Public License
* along with Auryn.  If not, see <http://www.gnu.org/licenses/>.
*
* If you are using Auryn or parts of it for your work please cite:
* Zenke, F. and Gerstner, W., 2014. Limits to high-speed simulations 
* of spiking neural networks using general-purpose computers. 
* Front Neuroinform 8, 76. doi: 10.3389/fninf.2014.00076
*/

#ifndef AURYN_DEFINITIONS_H_
#define AURYN_DEFINITIONS_H_

#include <iostream>
#include <iomanip>
#include <string>
#include <cmath>
#include <cstdlib>
#include <list>
#include <exception>
#include <limits>


#ifndef CODE_ACTIVATE_CILK_INSTRUCTIONS
#include <x86intrin.h> // SIMD intrinsics
#else // XMM registers are not supported on the phi platform
#include <immintrin.h> // AVX only
#endif /* CODE_ACTIVATE_CILK_INSTRUCTIONS */

#include <boost/mpi.hpp>

#include <boost/archive/text_oarchive.hpp> 
#include <boost/archive/text_iarchive.hpp> 
#include <boost/archive/binary_oarchive.hpp> 
#include <boost/archive/binary_iarchive.hpp> 

#include <boost/serialization/vector.hpp>
#include <boost/serialization/map.hpp>

#include <boost/random/mersenne_twister.hpp>
#include <boost/random/variate_generator.hpp>
#include <boost/random/normal_distribution.hpp>

#include "Logger.h"

using namespace std;
namespace mpi = boost::mpi;


/*! The current Auryn version number */
#define AURYNVERSION 0.5
#define AURYNSUBVERSION 0

/*! Toggle between memory alignment for
 * SIMD code.
 */
#define CODE_ALIGNED_SIMD_INSTRUCTIONS

/*! Toggle prefetching in spike backpropagation */
#define CODE_ACTIVATE_PREFETCHING_INTRINSICS

/*! Toggle between using auryns vector 
 * operations using SIMD instructions. If
 * you do not enforce this here the compiler
 * might still choose to use them when
 * mtune settings are set appropriately.
 */
#define CODE_USE_SIMD_INSTRUCTIONS_EXPLICITLY

/*! Use Intel Cilk Plus -- only has an effect when 
 * CODE_USE_SIMD_INSTRUCTIONS_EXPLICITLY is enabled. */
// #define CODE_ACTIVATE_CILK_INSTRUCTIONS

#define SIMD_NUM_OF_PARALLEL_FLOAT_OPERATIONS 4 //!< SSE can process 4 floats in parallel

// #define CODE_COLLECT_SYNC_TIMING_STATS //!< toggle  collection of timing data on sync/all_gather

/*! System wide integration time step */
const double dt = 1.0e-4;

/*! System wide minimum delay which determines
 * the sync interval between nodes in units of dt.
 */ 
#define MINDELAY 8

/*! Groups with an effective size smaller than
 *  this will not be distributed. Furthermore 
 *  groups that are distributed will not be 
 *  cut up in chunks that are not smaller than
 *  this. This is done to reduce overhead
 */
#define DEFAULT_MINDISTRIBUTEDSIZE 16


/*! These precompiler directives control
 * what type of synaptic traces Auryn
 * implements for STDP models.
 */
#define DEFAULT_TRACE_MODEL EulerTrace
#define PRE_TRACE_MODEL EulerTrace
// To switch to LinearTrace as default 
// pre_trace model uncomment the following 
// lines:
// #define PRE_TRACE_MODEL_LINTRACE dummy
// #undef  PRE_TRACE_MODEL
// #define PRE_TRACE_MODEL LinearTrace

/*! Specifies the different transmitter types 
 * that Auryn knows. */
enum TransmitterType { 
	GLUT, //!< Standard Glutamatergic (excitatory) transmission.
	GABA, //!< Standard Gabaergic (inhibitory) transmission.
	AMPA, //!< Only targets AMPA channels.
	NMDA, //!< Only targets NMDA.
	MEM,   //!< Current based synapse. Adds the transmitted quantity directly to membrane voltage.
	CURSYN   //!< Current based synapse with dynamics.
};

enum StimulusGroupModeType { MANUAL, RANDOM, SEQUENTIAL, SEQUENTIAL_REV, STIMFILE };


typedef unsigned int NeuronID; //!< NeuronID is an unsigned integeger type used to index neurons in Auryn.
typedef NeuronID AurynInt;
typedef unsigned int StateID; //!< StateID is an unsigned integeger type used to index synaptic states in Auryn.
typedef unsigned long AurynLong; //!< An unsigned long type used to count synapses or similar. 
typedef NeuronID AurynTime; //!< Defines Auryns discrete time unit of the System clock.  Change to AurynLong if 120h of simtime are not sufficient
typedef float AurynFloat; //!< Low precision floating point datatype.
typedef double AurynDouble; //!< Higher precision floating point datatype.
typedef AurynFloat AurynWeight; //!< Unit of synaptic weights.
typedef AurynFloat AurynState; //!< Type for Auryn state variables (default single precision since it needs to be compatible with auryn_vector_float).
typedef vector<NeuronID> SpikeContainer; //!< Spike container type. Used for storing spikes.
typedef vector<float> AttributeContainer; //!< Attribute container type. Used for storing spike attributes that are needed for efficient STP implementations.


//! Auryn vector template -- copies the core of GSL vector functionality
template <typename T> 
struct auryn_vector { 
    NeuronID size;
    T * data;

	template<class Archive>
	void serialize(Archive & ar, const unsigned int version)
	{
		ar & size;
		for ( NeuronID i = 0 ; i < size ; ++i ) 
			ar & data[i];
	}
};

typedef auryn_vector<AurynFloat> auryn_vector_float; //!< Reimplements a simplified version of the GSL vector.

typedef auryn_vector<unsigned short> auryn_vector_ushort; //!< Reimplements a simplified version of the GSL vector for ushort.

struct neuron_pair {
	NeuronID i,j;
} ;

struct pattern_member {
	NeuronID i;
	AurynDouble gamma;
} ;
typedef vector<pattern_member> type_pattern;



/*! Determines memory alignment (adapted from ATLAS library) 
 @param N max return value
 @param *vp Pointer to be aligned 
 @param inc size of element, in bytes
 @param align required alignment, in bytes */
int auryn_AlignOffset (const int N, const void *vp, const int inc, const int align);  

/*! Rounds vector size to multiple of four to allow using the SSE optimizations. */
NeuronID calculate_vector_size(NeuronID i);


// Float vector functions

/*! Allocates an auryn_vector_float */
auryn_vector_float * auryn_vector_float_alloc(const NeuronID n);
/*! Frees an auryn_vector_float */
void auryn_vector_float_free (auryn_vector_float * v);
/*! Initializes an auryn_vector_float with zeros */
void auryn_vector_float_set_zero (auryn_vector_float * v);
/*! Sets all elements in an auryn_vector_float to value x */
void auryn_vector_float_set_all (auryn_vector_float * v, AurynFloat x);
/*! Copies vector src to dst assuming they have the same size. 
 * Otherwise this will lead to undefined results. No checking of size is
 * performed for performance reasons. */
void auryn_vector_float_copy (auryn_vector_float * src, auryn_vector_float * dst );
/*! Auryn vector getter */
AurynFloat auryn_vector_float_get (const auryn_vector_float * v, const NeuronID i);
/*! Auryn vector setter */
void auryn_vector_float_set (auryn_vector_float * v, const NeuronID i, AurynFloat x);
/*! Auryn vector gets pointer to designed element. */
AurynFloat * auryn_vector_float_ptr (const auryn_vector_float * v, const NeuronID i);

/*! Internal  version of auryn_vector_float_mul of gsl operations */
void auryn_vector_float_mul( auryn_vector_float * a, auryn_vector_float * b);
/*! Internal  version of auryn_vector_float_add gsl operations */
void auryn_vector_float_add_constant( auryn_vector_float * a, float b );
/*! Internal  SAXPY version */
void auryn_vector_float_saxpy( const float a, const auryn_vector_float * x, const auryn_vector_float * y );
/*! Internal  version to scale a vector with a constant b  */
void auryn_vector_float_scale(const float a, const auryn_vector_float * b );
/*! Internal  version to clip all the elements of a vector between [a:b]  */
void auryn_vector_float_clip(auryn_vector_float * v, const float a , const float b );
/*! Internal  version to clip all the elements of a vector between [a:0]  */
void auryn_vector_float_clip(auryn_vector_float * v, const float a );
/*! Internal  version of to add GSL vectors */
void auryn_vector_float_add( auryn_vector_float * a, auryn_vector_float * b);
/*! Internal  version of to subtract GSL vectors */
void auryn_vector_float_sub( auryn_vector_float * a, auryn_vector_float * b);


// ushort vector functions
/*! Allocates an auryn_vector_ushort */
auryn_vector_ushort * auryn_vector_ushort_alloc(const NeuronID n);
/*! Frees an auryn_vector_ushort */
void auryn_vector_ushort_free (auryn_vector_ushort * v);
/*! Initializes an auryn_vector_ushort with zeros */
void auryn_vector_ushort_set_zero (auryn_vector_ushort * v);
/*! Sets all elements in an auryn_vector_ushort to value x */
void auryn_vector_ushort_set_all (auryn_vector_ushort * v, unsigned short x);
/*! Copies vector src to dst assuming they have the same size. 
 * Otherwise this will lead to undefined results. No checking of size is
 * performed for performance reasons. */
void auryn_vector_ushort_copy (auryn_vector_ushort * src, auryn_vector_ushort * dst );
/*! Auryn vector getter */
unsigned short auryn_vector_ushort_get (const auryn_vector_ushort * v, const NeuronID i);
/*! Auryn vector setter */
void auryn_vector_ushort_set (auryn_vector_ushort * v, const NeuronID i, unsigned short x);
/*! Auryn vector gets pointer to designed element. */
unsigned short * auryn_vector_ushort_ptr (const auryn_vector_ushort * v, const NeuronID i);
/*! Auryn spike event for binary monitors */
struct spikeEvent_type
{
    AurynDouble time;
    NeuronID neuronID;
};

// Exceptions
class AurynOpenFileException: public exception
{
	  virtual const char* what() const throw()
		    {
				    return "Failed opening file.";
		    }
};

class AurynMMFileException: public exception
{
	  virtual const char* what() const throw()
		    {
				    return "Problem reading MatrixMarket file. Not row major format?";
		    }
};

class AurynMatrixDimensionalityException: public exception
{
	  virtual const char* what() const throw()
		    {
				    return "Cannot add data outside of matrix.";
		    }
};

class AurynMatrixBufferException: public exception
{
	  virtual const char* what() const throw()
		    {
				    return "Buffer full.";
		    }
};

class AurynMatrixPushBackException: public exception
{
	  virtual const char* what() const throw()
		    {
				    return "Could not push_back in SimpleMatrix. Out of order execution?";
		    }
};

class AurynConnectionAllocationException: public exception
{
	  virtual const char* what() const throw()
		    {
				    return "Buffer has not been allocated.";
		    }
};


class AurynMemoryAlignmentException: public exception
{
	  virtual const char* what() const throw()
		    {
				    return "Memory not aligned to 16bytes.";
		    }
};

class AurynDelayTooSmallException: public exception
{
	  virtual const char* what() const throw()
		    {
				    return "One of the SpikeDelays was chosen shorter than the current value of MINDELAY.";
		    }
};

class AurynTimeOverFlowException: public exception
{
	  virtual const char* what() const throw()
		    {
				    return "Trying to simulate more timesteps than are available in AurynTime.";
		    }
};

class AurynStateVectorException: public exception
{
	  virtual const char* what() const throw()
		    {
				    return "Auryn encountered an undefined problem when dealing with StateVectors.";
		    }
};

class AurynGenericException: public exception
{
	  virtual const char* what() const throw()
		    {
				    return "Auryn encountered a problem which it deemed serious enough to break the run. \
						To debug set logger vebosity to EVERYTHING and analyze the log files.";
		    }
};
<<<<<<< HEAD

=======
>>>>>>> 49dde125

#endif /*AURYN_DEFINITIONS_H__*/<|MERGE_RESOLUTION|>--- conflicted
+++ resolved
@@ -344,9 +344,5 @@
 						To debug set logger vebosity to EVERYTHING and analyze the log files.";
 		    }
 };
-<<<<<<< HEAD
-
-=======
->>>>>>> 49dde125
 
 #endif /*AURYN_DEFINITIONS_H__*/