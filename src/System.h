/* 
* Copyright 2014-2016 Friedemann Zenke
*
* This file is part of Auryn, a simulation package for plastic
* spiking neural networks.
* 
* Auryn is free software: you can redistribute it and/or modify
* it under the terms of the GNU General Public License as published by
* the Free Software Foundation, either version 3 of the License, or
* (at your option) any later version.
* 
* Auryn is distributed in the hope that it will be useful,
* but WITHOUT ANY WARRANTY; without even the implied warranty of
* MERCHANTABILITY or FITNESS FOR A PARTICULAR PURPOSE.  See the
* GNU General Public License for more details.
* 
* You should have received a copy of the GNU General Public License
* along with Auryn.  If not, see <http://www.gnu.org/licenses/>.
*
* If you are using Auryn or parts of it for your work please cite:
* Zenke, F. and Gerstner, W., 2014. Limits to high-speed simulations 
* of spiking neural networks using general-purpose computers. 
* Front Neuroinform 8, 76. doi: 10.3389/fninf.2014.00076
*/

#ifndef SYSTEM_H_
#define SYSTEM_H_

#include "auryn_definitions.h"
#include "AurynVector.h"
#include "SpikingGroup.h"
#include "Connection.h"
#include "Device.h"
#include "Checker.h"
#include "SyncBuffer.h"
#include "AurynVersion.h"


#include <ctime>

#include <vector>
#include <boost/mpi.hpp>
#include <boost/progress.hpp>

#define PROGRESSBAR_DEFAULT_UPDATE_INTERVAL 1000
#define LOGGER_MARK_INTERVAL (10000*1000) // 1000s

namespace auryn {

/*! \brief Class that implements system wide variables and methods to manage and run simulations.
 *
 * This Class contains methods to manage and run sets of classes that make up
 * the simulation. In particular it distinguishes between constituents of types
 * SpikingGroup, Connection, Monitor and Checker. A MPI implementation should
 * implement communicators and all that stuff in here. All the constituent
 * object of a single simulation are stored in STL vectors. The methods
 * evolve() and propagate() from each object in these vectors are called
 * alternatingly from within the run procedure.
 */
<<<<<<< HEAD
class System
{

private:
	AurynTime clock;
	mpi::communicator * mpicom;
	string simulation_name;

	SyncBuffer * syncbuffer;


	vector<SpikingGroup *> spiking_groups;
	vector<Connection *> connections;
	vector<Monitor *> monitors;
	vector<Checker *> checkers;

	double simulation_time_realtime_ratio;

	/*! Store elapsed time for last call of run */
	double last_elapsed_time;


	int online_rate_monitor_id;
	double online_rate_monitor_tau;
	double online_rate_monitor_mul;
	double online_rate_monitor_state;

	/*! Evolves the online rate monitor for the status bar. */
	void evolve_online_rate_monitor();

	/*! Returns string with a human readable time. */
	string get_nice_time ( AurynTime clk );	

	/*! Draws the progress bar */
	void progressbar ( double fraction, AurynTime clk );	

	/*! Run simulation with given start and stop times and displays a progress bar. Mainly for internal use in System.
	 * \param starttime Start time used for display of progress bar.
	 * \param stoptime Stop time used for the display of the progress bar. The simulation stop when get_clock()>stoptime (this is the relevant one for the simulation)
	 * \param simulation_time again a time used for the display of the progress bar */
	bool run(AurynTime starttime, AurynTime stoptime, AurynFloat total_time, bool checking=true);

	/*! Synchronizes SpikingGroups */
	void sync();

	/*! Evolves all objects that need integration. */
	void evolve();

	/*! Propagates the spikes and evolves connection objects. */
	void propagate();

	/*! Performs integration of Connection objects. 
	 * Since this is independent of the SpikingGroup evolve we 
	 * can do this while we are waiting for synchronization. */
	void evolve_independent();

	/*! Calls all monitors. */
	bool monitor(bool checking);

public:
	/*! Switch to turn output to quiet mode (no progress bar). */
	bool quiet;

	System();
	System(mpi::communicator * communicator);
	void init();
	void set_simulation_name(string name);
	virtual ~System();
	void free();
=======
	class System
	{

	private:
		AurynTime clock;
		mpi::communicator * mpicom;
		unsigned int mpi_size_;
		unsigned int mpi_rank_;

		std::string simulation_name;

		SyncBuffer * syncbuffer;


		std::vector<SpikingGroup *> spiking_groups;
		std::vector<Connection *> connections;
		std::vector<Device *> devices;
		std::vector<Checker *> checkers;

		string outputdir;

		double simulation_time_realtime_ratio;

		/*! Store elapsed time for last call of run */
		double last_elapsed_time;

		/*! Store staring time of program */
		time_t t_sys_start;

		int online_rate_monitor_id;
		double online_rate_monitor_tau;
		double online_rate_monitor_mul;
		double online_rate_monitor_state;

		/*! Evolves the online rate monitor for the status bar. */
		void evolve_online_rate_monitor();

		/*! Returns string with a human readable time. */
		std::string get_nice_time ( AurynTime clk );	

		/*! Draws the progress bar */
		void progressbar ( double fraction, AurynTime clk );	

		/*! Run simulation with given start and stop times and displays a progress bar. Mainly for internal use in System.
		 * \param starttime Start time used for display of progress bar.
		 * \param stoptime Stop time used for the display of the progress bar. The simulation stop when get_clock()>stoptime (this is the relevant one for the simulation)
		 * \param simulation_time again a time used for the display of the progress bar */
		bool run(AurynTime starttime, AurynTime stoptime, AurynFloat total_time, bool checking=true);

		/*! Synchronizes SpikingGroups */
		void sync();

		/*! Evolves all objects that need integration. */
		void evolve();

		/*! Propagates the spikes and evolves connection objects. */
		void propagate();


		/*! \brief Performs integration of Connection objects. 
		 *
		 * Since this is independent of the SpikingGroup evolve we 
		 * can do this while we are waiting for synchronization. */
		void evolve_independent();

		/*! \brief Calls all monitors. */
		void execute_devices();

		/*! \brief Calls all checkers. */
		bool execute_checkers();

		/*! Implements integration and spike propagation of a single integration step. */
		void step();

		/*! Initialializes the recvs for all the MPI sync */
		void sync_prepare();

		void init();
		void free();
>>>>>>> 3732682a

	public:
		/*! \brief Switch to turn output to quiet mode (no progress bar). */
		bool quiet;

		/*! \brief Version info */
		AurynVersion build;

		/*! \brief The progressbar update interval in timesteps of dt. */
		unsigned int progressbar_update_interval;

		/*! \brief Switch to turn output to quiet mode (no progress bar). */
		System();
		System(mpi::communicator * communicator);

<<<<<<< HEAD
	/*! Returns last elapsed time. */
	double get_last_elapsed_time();


	/*! \brief Saves network state to a netstate file
	 *
	 * This function saves the network state to one serialized file. The network 
	 * state includes the internal state variables of all neurons and the synaptic 
	 * connections. It currently does not save the state of any random number
	 * generators (v0.5) but this is planned to change in the future. Note that
	 * netstate files do not contain any parameters either. This was done to
	 * allow to run a simulation with a certain parameter set for a given amount
	 * of time. Save the network state and then continue the simulation from
	 * that point with a changed parameter set (e.g. a new stimulus set or
	 * similar).
	 *
	 * \param Prefix (including directory path) of the netstate file without extension
	 */
	void save_network_state(string basename);
=======
		/*! \brief Sets the simulation name. */
		void set_simulation_name(std::string name);
>>>>>>> 3732682a

		/*! \brief Returns the simulation name. */
		std::string get_simulation_name();

		/*! \brief Set output dir for fn function */
		void set_output_dir(std::string path);

		virtual ~System();

		/*! \brief Sets the SpikingGroup ID used to display the rate estimate in the
		 * progressbar 
		 *
		 * This typically is reflected by the order in
		 * which you define the SpikingGroup and NeuronGroup classes. It starts
		 * numbering from 0, but you can also get the ID from a SpikingGroup via the get_uid()
		 * function. */
		void set_online_rate_monitor_id( unsigned int id=0 );

		/*! \brief Sets the timeconstant to compute the online rate average for the status bar. */
		void set_online_rate_monitor_tau( AurynDouble tau=100e-3 );

		/*! \brief Returns last elapsed time in seconds. */
		double get_last_elapsed_time();

		/*! \brief Returns total elapsed time in seconds. */
		double get_total_elapsed_time();

		/*! \brief Saves network state to a netstate file
		 *
		 * This function saves the network state to one serialized file. The network 
		 * state includes the internal state variables of all neurons and the synaptic 
		 * connections. It currently does not save the state of any random number
		 * generators (v0.5) but this is planned to change in the future. Note that
		 * netstate files do not contain any parameters either. This was done to
		 * allow to run a simulation with a certain parameter set for a given amount
		 * of time. Save the network state and then continue the simulation from
		 * that point with a changed parameter set (e.g. a new stimulus set or
		 * similar).
		 *
		 * \param basename (including directory path) of the netstate file without extension
		 */
		void save_network_state(std::string basename);

		/*! \brief Loads network state from a netstate file
		 *
		 * \param basename (directory and prefix of file) of the netstate file without extension
		 */
		void load_network_state(std::string basename);

		/*! \brief Saves the network state to human readable text files
		 *
		 * This deprecated method of saving the network state generates a large number of files 
		 * because each Connection object or SpikingGroup creates their own respective file. This 
		 * function might still be useful if you have code in which you analaze these files offline.
		 * In most cases you will want to use save_network_state and only dump a limited subset (e.g. 
		 * all the plastic connections) in human-readable text files for analysis.
		 *
		 * \param Basename (directory and prefix of file) of the netstate file without extension
		 */
		void save_network_state_text(std::string basename);


		/*! \brief Flush devices 
		 *
		 * Write monitor data buffers to file. */
		void flush_devices();


		/*! \brief Registers an instance of SpikingGroup to the spiking_groups vector. 
		 *
		 * Called internally by constructor of SpikingGroup. */
		void register_spiking_group(SpikingGroup * spiking_group);

		/*! \brief Registers an instance of Connection to the connections vector. 
		 *
		 * Called internally by constructor of Connection. */
		void register_connection(Connection * connection);

		/*! \brief Registers an instance of Device to the devices vector. 
		 *
		 * Called internally by constructor of Monitor. */
		void register_device(Device * device);

		/*! \brief Registers an instance of Checker to the checkers vector. 
		 * 
		 * Note: The first checker that is registered is by default used by System for the rate output in the progress bar. 
		 * Called internally by constructor of Monitor. */
		void register_checker(Checker * checker);


		/*! \brief Runs a simulation for a given amount of time.
		 *
		 * \param simulation_time time to run the simulation in seconds.
		 * \param checking true if checkers can break the run (e.g. if a frequency get's to high and the network explodes) 
		 * */
		bool run(AurynFloat simulation_time, bool checking=true);

		/*! \brief Runs simulation for a given amount of time 
		 *
		 * Exposes the interface to the progressbar params. Can be used to run a single progress bar,
		 * but cut it in different chunks to turn on
		 * and off stuff in the simulation without perturbing the output. interval_start and end define 
		 * the total duration of the simulation (this is used to build the progress bar, while chung_time 
		 * is the actual time that is simulated for each call.*/
		bool run_chunk(AurynFloat chunk_time, AurynFloat interval_start, AurynFloat interval_end, bool checking=true);

		/*! \brief Gets the current system time in [s] */
		AurynDouble get_time();

		/*! \brief Gets the current clock value in AurynTime */
		AurynTime get_clock();

		/*! \brief Gets a pointer to the current clock. */
		AurynTime * get_clock_ptr();

		/*! \brief Get total number of registered neurons */
		AurynLong get_total_neurons();

		/*! \brief Get total effective load */
		AurynDouble get_total_effective_load();

		/*! \brief Get total number of registered synapses */
		AurynLong get_total_synapses();

		/*! \brief Format output file name 
		 *
		 * Formats output files according to the following convention:
		 * <outputdir>/<name>.<rank>.<extension> where <name> is taken 
		 * from System->get_name()
		 * and returns it as a c string;
		 * */
		string fn(std::string extension);


		/*! \brief Format output file name 
		 *
		 * Formats output files according to the following convention:
		 * <outputdir>/<name>.<rank>.<extension>
		 * and returns it as a c string;
		 * */
		string fn(std::string name, std::string extension);

		/*! \brief Format output file name 
		 *
		 * Formats output files according to the following convention:
		 * <outputdir>/<name><index>.<rank>.<extension>
		 * and returns it as a c string;
		 * */
		string fn(std::string name, NeuronID index, std::string extension);


		/*! \brief Returns global mpi communicator */
		mpi::communicator * get_com();

		/*! \brief Returns number of ranks
		 *
		 * like mpicom->size(), but also defined when run
		 * without mpi. */
		unsigned int mpi_size();

		/*! \brief Returns current rank
		 *
		 * like mpicom->rank(), but also defined when run
		 * without mpi. */
		unsigned int mpi_rank();

#ifdef CODE_COLLECT_SYNC_TIMING_STATS
		AurynDouble deltaT;
		AurynDouble measurement_start;
		AurynDouble get_relative_sync_time();
		AurynDouble get_sync_time();
		AurynDouble get_elapsed_wall_time();
		void reset_sync_time();
#endif

	};
} // end of namespace brackets

#endif /*SYSTEM_H_*/<|MERGE_RESOLUTION|>--- conflicted
+++ resolved
@@ -57,77 +57,6 @@
  * evolve() and propagate() from each object in these vectors are called
  * alternatingly from within the run procedure.
  */
-<<<<<<< HEAD
-class System
-{
-
-private:
-	AurynTime clock;
-	mpi::communicator * mpicom;
-	string simulation_name;
-
-	SyncBuffer * syncbuffer;
-
-
-	vector<SpikingGroup *> spiking_groups;
-	vector<Connection *> connections;
-	vector<Monitor *> monitors;
-	vector<Checker *> checkers;
-
-	double simulation_time_realtime_ratio;
-
-	/*! Store elapsed time for last call of run */
-	double last_elapsed_time;
-
-
-	int online_rate_monitor_id;
-	double online_rate_monitor_tau;
-	double online_rate_monitor_mul;
-	double online_rate_monitor_state;
-
-	/*! Evolves the online rate monitor for the status bar. */
-	void evolve_online_rate_monitor();
-
-	/*! Returns string with a human readable time. */
-	string get_nice_time ( AurynTime clk );	
-
-	/*! Draws the progress bar */
-	void progressbar ( double fraction, AurynTime clk );	
-
-	/*! Run simulation with given start and stop times and displays a progress bar. Mainly for internal use in System.
-	 * \param starttime Start time used for display of progress bar.
-	 * \param stoptime Stop time used for the display of the progress bar. The simulation stop when get_clock()>stoptime (this is the relevant one for the simulation)
-	 * \param simulation_time again a time used for the display of the progress bar */
-	bool run(AurynTime starttime, AurynTime stoptime, AurynFloat total_time, bool checking=true);
-
-	/*! Synchronizes SpikingGroups */
-	void sync();
-
-	/*! Evolves all objects that need integration. */
-	void evolve();
-
-	/*! Propagates the spikes and evolves connection objects. */
-	void propagate();
-
-	/*! Performs integration of Connection objects. 
-	 * Since this is independent of the SpikingGroup evolve we 
-	 * can do this while we are waiting for synchronization. */
-	void evolve_independent();
-
-	/*! Calls all monitors. */
-	bool monitor(bool checking);
-
-public:
-	/*! Switch to turn output to quiet mode (no progress bar). */
-	bool quiet;
-
-	System();
-	System(mpi::communicator * communicator);
-	void init();
-	void set_simulation_name(string name);
-	virtual ~System();
-	void free();
-=======
 	class System
 	{
 
@@ -207,7 +136,6 @@
 
 		void init();
 		void free();
->>>>>>> 3732682a
 
 	public:
 		/*! \brief Switch to turn output to quiet mode (no progress bar). */
@@ -223,30 +151,8 @@
 		System();
 		System(mpi::communicator * communicator);
 
-<<<<<<< HEAD
-	/*! Returns last elapsed time. */
-	double get_last_elapsed_time();
-
-
-	/*! \brief Saves network state to a netstate file
-	 *
-	 * This function saves the network state to one serialized file. The network 
-	 * state includes the internal state variables of all neurons and the synaptic 
-	 * connections. It currently does not save the state of any random number
-	 * generators (v0.5) but this is planned to change in the future. Note that
-	 * netstate files do not contain any parameters either. This was done to
-	 * allow to run a simulation with a certain parameter set for a given amount
-	 * of time. Save the network state and then continue the simulation from
-	 * that point with a changed parameter set (e.g. a new stimulus set or
-	 * similar).
-	 *
-	 * \param Prefix (including directory path) of the netstate file without extension
-	 */
-	void save_network_state(string basename);
-=======
 		/*! \brief Sets the simulation name. */
 		void set_simulation_name(std::string name);
->>>>>>> 3732682a
 
 		/*! \brief Returns the simulation name. */
 		std::string get_simulation_name();
