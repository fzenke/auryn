/* 
* Copyright 2014-2016 Friedemann Zenke
*
* This file is part of Auryn, a simulation package for plastic
* spiking neural networks.
* 
* Auryn is free software: you can redistribute it and/or modify
* it under the terms of the GNU General Public License as published by
* the Free Software Foundation, either version 3 of the License, or
* (at your option) any later version.
* 
* Auryn is distributed in the hope that it will be useful,
* but WITHOUT ANY WARRANTY; without even the implied warranty of
* MERCHANTABILITY or FITNESS FOR A PARTICULAR PURPOSE.  See the
* GNU General Public License for more details.
* 
* You should have received a copy of the GNU General Public License
* along with Auryn.  If not, see <http://www.gnu.org/licenses/>.
*
* If you are using Auryn or parts of it for your work please cite:
* Zenke, F. and Gerstner, W., 2014. Limits to high-speed simulations 
* of spiking neural networks using general-purpose computers. 
* Front Neuroinform 8, 76. doi: 10.3389/fninf.2014.00076
*/

#include "System.h"


using namespace auryn;

void System::init() {
	clock = 0;
	quiet = false;
	set_simulation_name("default");
	set_output_dir(".");

	set_online_rate_monitor_tau();
	// assumes that we have at least one spiking group in the sim
	online_rate_monitor_id = 0; 
	online_rate_monitor_state = 0.0;

	last_elapsed_time = -1.0;
	// remember starting time
	time(&t_sys_start);

	progressbar_update_interval = PROGRESSBAR_DEFAULT_UPDATE_INTERVAL;

	mpi_size_ = 1;
	mpi_rank_ = 0;
	syncbuffer = NULL;
	if ( mpicom ) {
		syncbuffer = new SyncBuffer(mpicom);
		mpi_size_ = mpicom->size();
		mpi_rank_ = mpicom->rank();
	} 

	std::stringstream oss;
	oss << "Auryn version "
		<< build.get_version_string()
	    << " ( compiled " << __DATE__ << " " << __TIME__ << " )";
	auryn::logger->msg(oss.str(),NOTIFICATION);

	oss.str("");
	oss << "Git repository revision "
	    << build.git_describe;
	auryn::logger->msg(oss.str(),NOTIFICATION);

	oss.str("");
	oss << "NeuronID type has size of "
		<< sizeof(NeuronID) << " bytes.";
	auryn::logger->msg(oss.str(),VERBOSE);

	oss.str("");
	oss << "AurynLong type has size of "
		<< sizeof(AurynLong) << " bytes.";
	auryn::logger->msg(oss.str(),VERBOSE);

	oss.str("");
	oss << "Current NeuronID and sync are good for simulations up to "
		<< std::numeric_limits<NeuronID>::max()-1 << " cells.";
	auryn::logger->msg(oss.str(),VERBOSE);

	oss.str("");
	oss << "Current AurynTime good for simulations up to "
		<< std::numeric_limits<AurynTime>::max()*dt << "s  "
		<< "( " << std::numeric_limits<AurynTime>::max()*dt/3600 << "h )";
	auryn::logger->msg(oss.str(),VERBOSE);


	if ( sizeof(NeuronID) != sizeof(AurynFloat) ) {
		oss.str("");
		oss << " NeuronID and AurynFloat have different byte sizes which is not supported by SyncBuffer.";
		auryn::logger->msg(oss.str(),ERROR);
	}

#ifndef NDEBUG
	oss.str("");
	oss << "Warning Auryn was compiled with debugging features which will impair performance.";
	auryn::logger->warning(oss.str());
#endif 

	oss.str("");
	if(__builtin_cpu_supports("avx2")) {
		oss << "System supports AVX2";
	} else {
		oss << "System does not support AVX2";
	}
	auryn::logger->msg(oss.str(),VERBOSE);

	last_elapsed_time = -1.0;
}


System::System()
{
	mpicom = NULL;
	init();
}

System::System(mpi::communicator * communicator)
{
	mpicom = communicator;
	init();

	std::stringstream oss;

	if ( mpi_size() > 1 ) {
		oss << "MPI run rank "
			<<  mpi_rank() << " out of "
			<<  mpi_size() << " ranks total.";
		auryn::logger->msg(oss.str(),NOTIFICATION);
	}

	if ( mpi_size() > 0 && (mpi_size() & (mpi_size()-1)) ) {
		oss.str("");
		oss << "WARNING! The number of processes is not a power of two. "
			<< "This causes impaired performance or even crashes "
			<< "in some MPI implementations.";
		auryn::logger->msg(oss.str(),WARNING,true);
	}
}

System::~System()
{
	free();
}

void System::free() 
{
	for ( unsigned int i = 0 ; i < checkers.size() ; ++i )
		delete checkers[i];
	for ( unsigned int i = 0 ; i < devices.size() ; ++i )
		delete devices[i];
	for ( unsigned int i = 0 ; i < connections.size() ; ++i )
		delete connections[i];
	for ( unsigned int i = 0 ; i < spiking_groups.size() ; ++i )
		delete spiking_groups[i];

	spiking_groups.clear();
	connections.clear();
	devices.clear();
	checkers.clear();

	if ( mpicom )
		delete syncbuffer;
}

void System::step()
{
	clock++;
}

AurynDouble System::get_time()
{
	return dt * clock;
}

AurynTime System::get_clock()
{
	return clock;
}

AurynTime * System::get_clock_ptr()
{
	return &clock;
}

AurynLong System::get_total_neurons()
{
	AurynLong sum = 0;
	std::vector<SpikingGroup *>::const_iterator iter;
	for ( iter = spiking_groups.begin() ; iter != spiking_groups.end() ; ++iter ) {
		sum += (*iter)->get_rank_size(); 
	}
	return sum;
}

AurynDouble System::get_total_effective_load()
{
	AurynDouble sum = 0.;
	std::vector<SpikingGroup *>::const_iterator iter;
	for ( iter = spiking_groups.begin() ; iter != spiking_groups.end() ; ++iter ) {
		sum += (*iter)->get_effective_load(); 
	}
	return sum;
}

AurynLong System::get_total_synapses()
{
	AurynLong sum = 0;
	std::vector<Connection *>::const_iterator iter;
	for ( iter = connections.begin() ; iter != connections.end() ; ++iter ) {
		sum += (*iter)->get_nonzero(); 
	}
	return sum;
}

void System::register_spiking_group(SpikingGroup * spiking_group)
{
	spiking_groups.push_back(spiking_group);
	spiking_group->set_clock_ptr(get_clock_ptr());
}

void System::register_connection(Connection * connection)
{
	connections.push_back(connection);
}

void System::register_device(Device * device)
{
	devices.push_back(device);
}

void System::register_checker(Checker * checker)
{
	checkers.push_back(checker);
}

void System::sync()
{

#ifdef CODE_COLLECT_SYNC_TIMING_STATS
	double T1, T2;              
    T1 = MPI_Wtime();     /* start time */
#endif

	std::vector<SpikingGroup *>::const_iterator iter;
	for ( iter = spiking_groups.begin() ; iter != spiking_groups.end() ; ++iter ) 
		syncbuffer->push((*iter)->delay,(*iter)->get_size()); 
	syncbuffer->null_terminate_send_buffer();

	// // use this to artificially worsening the sync
	// struct timespec tim, tim2;
	// tim.tv_sec = 0;
	// tim.tv_nsec = 500000L;
	// nanosleep(&tim,&tim2);
	
	syncbuffer->sync();
	for ( iter = spiking_groups.begin() ; iter != spiking_groups.end() ; ++iter ) 
		syncbuffer->pop((*iter)->delay,(*iter)->get_size()); 

#ifdef CODE_COLLECT_SYNC_TIMING_STATS
    T2 = MPI_Wtime();     /* end time */
	deltaT += (T2-T1);
#endif
}

void System::evolve()
{
	std::vector<SpikingGroup *>::const_iterator iter;

	for ( iter = spiking_groups.begin() ; iter != spiking_groups.end() ; ++iter ) 
		(*iter)->conditional_evolve(); // evolve only if existing on rank

	// update the online rate estimate
	evolve_online_rate_monitor();
}

void System::evolve_independent()
{
	for ( std::vector<SpikingGroup *>::const_iterator iter = spiking_groups.begin() ; 
		  iter != spiking_groups.end() ; 
		  ++iter ) 
		(*iter)->evolve_traces(); // evolve only if existing on rank

	for ( std::vector<Connection *>::const_iterator iter = connections.begin() ; 
			iter != connections.end() ; 
			++iter )
		(*iter)->evolve(); 
}

void System::propagate()
{
	std::vector<Connection *>::const_iterator iter;
	for ( iter = connections.begin() ; iter != connections.end() ; ++iter )
		(*iter)->propagate(); 
}

void System::execute_devices()
{
	std::vector<Device *>::const_iterator iter;
	for ( iter = devices.begin() ; iter != devices.end() ; ++iter ) {
		(*iter)->propagate();
	}
}


bool System::execute_checkers()
{
	for ( unsigned int i = 0 ; i < checkers.size() ; ++i ) {
		if (!checkers[i]->propagate() ) {
			std::stringstream oss;
			oss << "Checker " << i << " triggered abort of simulation!";
			auryn::logger->msg(oss.str(),WARNING);
			return false;
		}
	}

	return true;
}


void System::progressbar ( double fraction, AurynTime clk ) {
	std::string bar;
	int percent = 100*fraction;
	const int division = 4;
	for(int i = 0; i < 100/division; i++) {
		if( i < (percent/division)){
			bar.replace(i,1,"=");
		}else if( i == (percent/division)){
		  bar.replace(i,1,">");
		}else{
		  bar.replace(i,1," ");
		}
	}

	std::cout << std::fixed << "\r" "[" << bar << "] ";
	std::cout.width( 3 );

	std::string time = get_nice_time(clk);

	std::cout<< percent << "%     "<< setiosflags(std::ios::fixed) << " t=" << time ;

	if ( online_rate_monitor_id >= 0 ) {
		std::cout  << std::setprecision(1) << "  f=" << online_rate_monitor_state << " Hz"
			<< " in " << spiking_groups.at(online_rate_monitor_id)->get_name() << "   ";

	}

	std::cout << std::flush;

	if ( fraction >= 1. )
		std::cout << std::endl;
}

std::string System::get_nice_time(AurynTime clk)
{
	const AurynTime hour = 3600/dt;
	const AurynTime day  = 24*hour;
	std::stringstream oss;
	if ( clk > day ) {
		int d = clk/day;
		oss << d <<"d ";
		clk -= d*day;
	}
	if ( clk > hour ) {
		int h = clk/hour;
		oss << h <<"h ";
		clk -= h*hour;
	}
	oss << std::fixed << std::setprecision(1) << clk*dt << "s";
	return oss.str();
}

bool System::run(AurynTime starttime, AurynTime stoptime, AurynFloat total_time, bool checking)
{
	// issue a warning if there are no units on the rank specified
	if ( get_total_neurons() == 0 ) {
		auryn::logger->msg("There are no units assigned to this rank!",WARNING);
	}


	double runtime = (stoptime - get_clock())*dt;

	std::stringstream oss;
	oss << "Simulation triggered ( " 
		<< "runtime=" << runtime << "s ) ...";
	auryn::logger->msg(oss.str(),NOTIFICATION);

	if ( clock == 0 && mpicom ) { // only show this once for clock==0
		oss.str("");
		oss	<< "On this rank: neurons_total="<< get_total_neurons() 
			<< ", effective_load=" << get_total_effective_load()
			<< ", synapses_total=" << get_total_synapses();
		auryn::logger->msg(oss.str(),SETTINGS);

		if ( mpi_rank() == 0 ) { 
			AurynLong all_ranks_total_neurons;
			reduce(*mpicom, get_total_neurons(), all_ranks_total_neurons, std::plus<AurynLong>(), 0);

			AurynLong all_ranks_total_synapses;
			reduce(*mpicom, get_total_synapses(), all_ranks_total_synapses, std::plus<AurynLong>(), 0);

			oss.str("");
			oss	<< "On all ranks: neurons_total="<< all_ranks_total_neurons 
				<< ", synapses_total=" << all_ranks_total_synapses;
			auryn::logger->msg(oss.str(),SETTINGS);
		} else {
			reduce(*mpicom, get_total_neurons(), std::plus<AurynLong>(), 0);
			reduce(*mpicom, get_total_synapses(), std::plus<AurynLong>(), 0);
		}
	}

#ifdef CODE_COLLECT_SYNC_TIMING_STATS
	syncbuffer->reset_sync_time();
#endif

	time_t t_sim_start;
	time(&t_sim_start);
	time_t t_last_mark = t_sim_start;

	while ( get_clock() < stoptime ) {

	    if ( (mpi_rank()==0) && (not quiet) && ( (get_clock()%progressbar_update_interval==0) || get_clock()==(stoptime-1) ) ) {
			double fraction = 1.0*(get_clock()-starttime+1)*dt/total_time;
			progressbar(fraction,get_clock()); // TODO find neat solution for the rate
		}

		if ( get_clock()%LOGGER_MARK_INTERVAL==0 && get_clock()>0 ) // set a mark 
		{
			time_t t_now; 
			time(&t_now);
			double td = difftime(t_now,t_last_mark);
			t_last_mark = t_now;

			oss.str("");
			oss << "Mark set ("
				<< get_time()
				<< "s). ";

			if ( td > 50 ) {
				oss << "Ran for " << td << "s "
					<< "with SpeedFactor=" 
					<< std::scientific << td/(LOGGER_MARK_INTERVAL*dt);
			}

			AurynTime simtime_left = total_time-dt*(get_clock()-starttime+1);
			AurynDouble remaining_minutes = simtime_left*td/(LOGGER_MARK_INTERVAL*dt)/60; // in minutes
			if ( remaining_minutes > 5 ) { // only show when more than 5min
			oss	<< ", approximately "
				<< std::setprecision(0) << remaining_minutes
				<< "min of runtime remaining";
			}

			auryn::logger->msg(oss.str(),NOTIFICATION);
		}

		evolve();
		propagate();
		execute_devices();

		if ( checking ) {
			if (!execute_checkers()) {
				return false;
			}
		}

		evolve_independent(); // used to run in parallel to the sync (and could still in principle)
		// what is important for event based integration such as done in LinearTrace that this stays
		// on the same side of step() otherwise the results will be wrong (or evolve in LinearTrace has
		// to be adapted.
		
		step();	

		if ( mpi_size()>1 && (get_clock())%(MINDELAY) == 0 ) {
			sync();
		} 

	}



#ifdef CODE_COLLECT_SYNC_TIMING_STATS
	double elapsed  = syncbuffer->get_elapsed_wall_time();

	oss.str("");
	oss << "Total synctime " 
		<< get_sync_time()
		<< " (relative "
		<< get_relative_sync_time()
		<< " )";
	auryn::logger->msg(oss.str(),NOTIFICATION);

#else
	time_t t_now ;
	time(&t_now);
	double elapsed  = difftime(t_now,t_sim_start);
#endif 

	last_elapsed_time = elapsed;

	oss.str("");
	oss << "Simulation finished. Elapsed wall time " 
		<< elapsed << "s. ";

	if ( elapsed > 50 ) { // only display if we have some stats
		oss << "with SpeedFactor=" 
			<< std::scientific << elapsed/runtime
			<< " (network clock=" << get_clock() << ")";
	}
	auryn::logger->msg(oss.str(),NOTIFICATION);


#ifdef CODE_COLLECT_SYNC_TIMING_STATS
	if (mpi_rank() == 0) {
		double minimum;
		reduce(*mpicom, elapsed, minimum, mpi::minimum<double>(), 0);

		double minsync;
		reduce(*mpicom, syncbuffer->get_sync_time(), minsync, mpi::minimum<double>(), 0);

		double maxsync;
		reduce(*mpicom, syncbuffer->get_sync_time(), maxsync, mpi::maximum<double>(), 0);

		oss.str("");
		oss << "Fastest rank. Ran for " 
			<< elapsed 
			<< " with minsynctime " 
			<< minsync
			<< " and maxsynctime "
			<< maxsync;
		auryn::logger->msg(oss.str(),NOTIFICATION);
	} else {
		reduce(*mpicom, elapsed, mpi::minimum<double>(), 0);
		reduce(*mpicom, syncbuffer->get_sync_time(), mpi::minimum<double>(), 0);
		reduce(*mpicom, syncbuffer->get_sync_time(), mpi::maximum<double>(), 0);
	}
#endif 


	return true;
}

bool System::run(AurynFloat simulation_time, bool checking)
{
	// throw an exception if the stoptime is post the range of AurynTime
	if ( get_time() + simulation_time > std::numeric_limits<AurynTime>::max()*dt ) {
		auryn::logger->msg("The requested simulation time exceeds the number of possible timesteps limited by AurynTime datatype.",ERROR);
		throw AurynTimeOverFlowException();
	}

	AurynTime starttime = get_clock();
	AurynTime stoptime = get_clock() + (AurynTime) (simulation_time/dt);

	return run(starttime, stoptime, simulation_time, checking);
}

bool System::run_chunk(AurynFloat chunk_time, AurynFloat interval_start, AurynFloat interval_end, bool checking)
{
	AurynTime stopclock = get_clock()+chunk_time/dt;

	// throw an exception if the stoptime is post the range of AurynTime
	if ( interval_end > std::numeric_limits<AurynTime>::max()*dt ) {
		auryn::logger->msg("The requested simulation time exceeds the number of possible timesteps limited by AurynTime datatype.",ERROR);
		throw AurynTimeOverFlowException();
	}

	return run(interval_start/dt, stopclock, (interval_end-interval_start), checking);
}


mpi::communicator * System::get_com()
{
	return mpicom;
}

void System::set_simulation_name(std::string name)
{
	simulation_name = name;
}

std::string System::get_simulation_name()
{
	return simulation_name;
}

void System::set_output_dir(std::string path)
{
	outputdir = path;
}

string System::fn(std::string name, std::string extension)
{
	std::stringstream oss;
	oss << outputdir << "/" << name
	<< "." << mpi_rank()
	<< "." << extension;
	return oss.str();
}

string System::fn(std::string name, NeuronID index, std::string extension)
{
	std::stringstream oss;
	oss << outputdir << "/" 
		<< name
		<< index
		<< "." << mpi_rank()
		<< "." << extension;
	return oss.str();
}

string System::fn(std::string extension)
{
	return fn(get_simulation_name(), extension);
}

void System::save_network_state(std::string basename)
{
	auryn::logger->msg("Saving network state", NOTIFICATION);

	std::string netstate_filename;
	{
		std::stringstream oss;
		oss << outputdir 
			<< "/" << basename
			<< "." << mpi_rank()
			<< ".netstate";
		netstate_filename = oss.str();
	} // oss goes out of focus

	auryn::logger->msg("Opening output stream ...",VERBOSE);
	std::ofstream ofs(netstate_filename.c_str());
	boost::archive::binary_oarchive oa(ofs);
	
	auryn::logger->msg("Saving version information ...",VERBOSE);
	// save simulator version information 
	oa << build.version;
	oa << build.subversion;
	oa << build.revision_number;

	auryn::logger->msg("Saving communicator information ...",VERBOSE);
	// save communicator information 
	int tmp_int = mpi_size();
	oa << tmp_int;
	tmp_int = mpi_rank();
	oa << tmp_int;


	auryn::logger->msg("Saving Connections ...",VERBOSE);
	for ( unsigned int i = 0 ; i < connections.size() ; ++i ) {

		std::stringstream oss;
		oss << "Saving connection "
			<<  i 
			<< " '"
			<< connections[i]->get_name()
			<< "' "
			<< " to stream";
		auryn::logger->msg(oss.str(),VERBOSE);

		oa << *(connections[i]);
	}

	auryn::logger->msg("Saving SpikingGroups ...",VERBOSE);
	for ( unsigned int i = 0 ; i < spiking_groups.size() ; ++i ) {

		std::stringstream oss;
		oss << "Saving SpikingGroup "
			<<  i 
			<< " ("
			<< spiking_groups[i]->get_name()
			<< ")"
			<< " to stream";
		auryn::logger->msg(oss.str(),VERBOSE);

		oa << *(spiking_groups[i]);
	}

	// Save Devices
	auryn::logger->msg("Saving Devices ...",VERBOSE);
	for ( unsigned int i = 0 ; i < devices.size() ; ++i ) {

		std::stringstream oss;
		oss << "Saving Device "
			<<  i 
			<< " to stream";
		auryn::logger->msg(oss.str(),VERBOSE);

		oa << *(devices[i]);
	}

	auryn::logger->msg("Saving Checkers ...",VERBOSE);
	for ( unsigned int i = 0 ; i < checkers.size() ; ++i ) {

		std::stringstream oss;
		oss << "Saving Checker "
			<<  i 
			<< " to stream";
		auryn::logger->msg(oss.str(),VERBOSE);

		oa << *(checkers[i]);
	}

	ofs.close();
}

void System::save_network_state_text(std::string basename)
{
	auryn::logger->msg("Saving network state to textfile", NOTIFICATION);

	char filename [255];
	for ( unsigned int i = 0 ; i < connections.size() ; ++i ) {
		sprintf(filename, "%s.%d.%d.wmat", basename.c_str(), i, mpi_rank());

		std::stringstream oss;
		oss << "Saving connection "
			<<  filename ;
		auryn::logger->msg(oss.str(),VERBOSE);

		connections[i]->write_to_file(filename);
	}

	for ( unsigned int i = 0 ; i < spiking_groups.size() ; ++i ) {
		sprintf(filename, "%s.%d.%d.gstate", basename.c_str(), i, mpi_rank());

		std::stringstream oss;
		oss << "Saving group "
			<<  filename ;
		auryn::logger->msg(oss.str(),VERBOSE);

		spiking_groups[i]->write_to_file(filename);
	}
}

void System::load_network_state(std::string basename)
{
	auryn::logger->msg("Loading network state", NOTIFICATION);


	std::string netstate_filename;
	{
		std::stringstream oss;
		oss << basename
			<< "." << mpi_rank()
			<< ".netstate";
		netstate_filename = oss.str();
	} // oss goes out of focus

	std::ifstream ifs(netstate_filename.c_str());

	if ( !ifs.is_open() ) {
		std::stringstream oss;
		oss << "Error opening netstate file: "
			<< netstate_filename;
		auryn::logger->msg(oss.str(),ERROR);
		throw AurynOpenFileException();
	}

	boost::archive::binary_iarchive ia(ifs);


	// verify simulator version information 
	bool pass_version = true;
	int tmp_version;
	ia >> tmp_version;
	pass_version = pass_version && build.version==tmp_version;
	ia >> tmp_version;
	pass_version = pass_version && build.subversion==tmp_version;
	ia >> tmp_version;
	pass_version = pass_version && build.revision_number==tmp_version;

	if ( !pass_version ) {
		auryn::logger->msg("WARNING: Version check failed! Current Auryn version " 
				"does not match the version which created the file. "
				"This could pose a problem. " 
				"Proceed with caution!" ,WARNING);
	}

	// verify communicator information 
	bool pass_comm = true;
	int tmp_int;
	ia >> tmp_int;
	pass_comm = pass_comm && (tmp_int == mpi_size());
	ia >> tmp_int;
	pass_comm = pass_comm && (tmp_int == mpi_rank());

	if ( !pass_comm ) {
		auryn::logger->msg("ERROR: Communicator size or rank do not match! "
				"Presumably you are trying to load the network "
				"state netstate from a simulation which was run "
				"on a different number of cores." ,ERROR);
	}  

	auryn::logger->msg("Loading connections ...",VERBOSE);
	for ( unsigned int i = 0 ; i < connections.size() ; ++i ) {

		std::stringstream oss;
		oss << "Loading connection "
			<<  i 
			<< ": " 
			<< connections[i]->get_name();
		auryn::logger->msg(oss.str(),VERBOSE);

		ia >> *(connections[i]);
		connections[i]->finalize();
	}

	auryn::logger->msg("Loading SpikingGroups ...",VERBOSE);
	for ( unsigned int i = 0 ; i < spiking_groups.size() ; ++i ) {

		std::stringstream oss;
		oss << "Loading group "
			<<  i 
			<< ": "
			<< spiking_groups[i]->get_name();
		auryn::logger->msg(oss.str(),VERBOSE);

		ia >> *(spiking_groups[i]);
	}

	// Loading Devices states
	auryn::logger->msg("Loading Devices ...",VERBOSE);
	for ( unsigned int i = 0 ; i < devices.size() ; ++i ) {

		std::stringstream oss;
		oss << "Loading Device "
			<<  i;
		auryn::logger->msg(oss.str(),VERBOSE);

		ia >> *(devices[i]);
	}

	
	auryn::logger->msg("Loading Checkers ...",VERBOSE);
	for ( unsigned int i = 0 ; i < checkers.size() ; ++i ) {

		std::stringstream oss;
		oss << "Loading Checker "
			<<  i;
		auryn::logger->msg(oss.str(),VERBOSE);

		ia >> *(checkers[i]);
	}

	ifs.close();
}

void System::set_online_rate_monitor_tau(AurynDouble tau)
{
	online_rate_monitor_tau = tau;
	online_rate_monitor_mul = exp(-dt/tau);
}

void System::evolve_online_rate_monitor()
{
	if ( online_rate_monitor_id >= 0 ) {
		online_rate_monitor_state *= online_rate_monitor_mul;
		SpikingGroup * src = spiking_groups[online_rate_monitor_id];
		online_rate_monitor_state += 1.0*src->get_spikes()->size()/online_rate_monitor_tau/src->get_size();
	}
}

void System::set_online_rate_monitor_id( unsigned int id )
{
	online_rate_monitor_state = 0.0;
	if ( id < spiking_groups.size() ) 
		online_rate_monitor_id = id;
	else
		online_rate_monitor_id = -1;
}

AurynDouble System::get_last_elapsed_time()
{
	return last_elapsed_time;
}

<<<<<<< HEAD
=======
AurynDouble System::get_total_elapsed_time()
{
	time_t t_now ;
	time(&t_now);
	double elapsed  = difftime(t_now,t_sys_start);
	return elapsed;
}

void System::flush_devices()
{
	for ( unsigned int i = 0 ; i < devices.size() ; ++i )
		devices[i]->flush();
}

>>>>>>> 3732682a
#ifdef CODE_COLLECT_SYNC_TIMING_STATS
AurynDouble System::get_relative_sync_time()
{
	AurynDouble temp = MPI_Wtime();
	return (deltaT/(temp-measurement_start));
}

AurynDouble System::get_sync_time()
{
	return deltaT;
}

AurynDouble System::get_elapsed_wall_time()
{
	AurynDouble temp = MPI_Wtime();
	return temp-measurement_start;
}


void System::reset_sync_time()
{
	AurynDouble temp = MPI_Wtime();
    measurement_start = temp;     
	deltaT = 0.0;
}

#endif


unsigned int System::mpi_size()
{
	return mpi_size_;
}

unsigned int System::mpi_rank()
{
	return mpi_rank_;
}<|MERGE_RESOLUTION|>--- conflicted
+++ resolved
@@ -874,8 +874,6 @@
 	return last_elapsed_time;
 }
 
-<<<<<<< HEAD
-=======
 AurynDouble System::get_total_elapsed_time()
 {
 	time_t t_now ;
@@ -890,7 +888,6 @@
 		devices[i]->flush();
 }
 
->>>>>>> 3732682a
 #ifdef CODE_COLLECT_SYNC_TIMING_STATS
 AurynDouble System::get_relative_sync_time()
 {
