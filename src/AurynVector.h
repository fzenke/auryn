/* 
* Copyright 2014-2016 Friedemann Zenke
*
* This file is part of Auryn, a simulation package for plastic
* spiking neural networks.
* 
* Auryn is free software: you can redistribute it and/or modify
* it under the terms of the GNU General Public License as published by
* the Free Software Foundation, either version 3 of the License, or
* (at your option) any later version.
* 
* Auryn is distributed in the hope that it will be useful,
* but WITHOUT ANY WARRANTY; without even the implied warranty of
* MERCHANTABILITY or FITNESS FOR A PARTICULAR PURPOSE.  See the
* GNU General Public License for more details.
* 
* You should have received a copy of the GNU General Public License
* along with Auryn.  If not, see <http://www.gnu.org/licenses/>.
*
* If you are using Auryn or parts of it for your work please cite:
* Zenke, F. and Gerstner, W., 2014. Limits to high-speed simulations 
* of spiking neural networks using general-purpose computers. 
* Front Neuroinform 8, 76. doi: 10.3389/fninf.2014.00076
*/

#ifndef AURYNVECTOR_H_
#define AURYNVECTOR_H_

#include <ctime>
#include "auryn_definitions.h"


namespace auryn {

	/*! \brief Default Auryn vector template 
	 *
	 * This class implements the base vector class for Auryn.
	 * Neuronal or synaptic state variables are stored as AurynVectors.
	 * For performance reasons, time critical functions of this template have to be reimplemented in derived 
	 * classes with a specific template parameter T. For instance I will always provide a derived type AurynVectorFloat (T=float)
	 * which per default is synonymous to AurynStateVector which implements SSE instructions for labour 
	 * intensive operations on the vectors. When using the AurynStateVector in NeuronGroups etc this will speed up computation 
	 * performance automatically.
	 * Note, that all Auryn vectors should initialized with multiple of 4 elements (later that number might change) when
	 * we add AVX support to the code. This is done automatically \if you rely on the get_state_vector function implemented in SpikingGroup.
	 * Alternatively, if you use get_vector_size functions from SpikingGroup this will automatically
	 * be taken care of too.
	 * */
	template <typename T, typename IndexType = NeuronID > 
	class AurynVector { 
		private: 
			friend class boost::serialization::access;
			template<class Archive>
			void serialize(Archive & ar, const unsigned int version)
			{
				ar & size;
				for ( IndexType i = 0 ; i < size ; ++i ) 
					ar & data[i];
			}

		protected:
			/*! \brief Checks if argument is larger than size and throws and exception if so 
			 *
			 * Check only enabled if NDEBUG is not defined.*/
			void check_size(IndexType x)
			{
#ifndef NDEBUG
				if ( x >= size ) {
					throw AurynVectorDimensionalityException();
				}
#endif 
			}

<<<<<<< HEAD
			/*! \brief Computes approximation of exp(x) via fast series approximation up to n=256. */
			T fast_exp256(T x)
			{
				x = 1.0 + x / 256.0;
				x *= x; x *= x; x *= x; x *= x;
				x *= x; x *= x; x *= x; x *= x;
				return x;
			}

=======
>>>>>>> 33a573df
			/*! \brief Checks if vector size matches to this instance
			 *
			 * Check only enabled if NDEBUG is not defined.*/
			void check_size(AurynVector * v)
			{
#ifndef NDEBUG
				if ( v->size != size ) {
					throw AurynVectorDimensionalityException();
				}
#endif 
			}

			/*! \brief Implements aligned memory allocation */
			void allocate(const NeuronID n) {
				T * ptr = (T*)aligned_alloc(sizeof(T)*SIMD_NUM_OF_PARALLEL_FLOAT_OPERATIONS,sizeof(T)*n);
				if ( ptr == NULL ) {
					// TODO implement proper exception handling
					throw AurynMemoryAlignmentException(); 
				}
				data = ptr;
				size = n;
				set_zero();
			}

			void freebuf() {
				free(data);
			}

            /*! \brief Computes approximation of exp(x) via fast series approximation up to n=256. */
            T fast_exp256(T x)
            {
                    x = 1.0 + x / 256.0;
                    x *= x; x *= x; x *= x; x *= x;
                    x *= x; x *= x; x *= x; x *= x;
                    return x;
            }

		protected:

		public:
			/*! \brief Size of the vector
			 *
			 * \todo Consider including a non_zero size paramter too,
			 * because we are using this template also in sparse matrices now
			 * for complex synaptic dynamics in which not all elements are necessarily
			 * used...
			 * */
			IndexType size;

			/*! \brief Pointer to the array housing the data */
			T * data;

			/*! \brief Default constructor */
			AurynVector(IndexType n) 
			{
				allocate(n);
			}

			/*! \brief Copy constructor 
			 *
			 * Constructs vector as a copy of argument vector. */
			AurynVector(AurynVector * vec) 
			{
				allocate(vec->size);
				copy(vec);
			}


			/*! \brief Default destructor */
			virtual ~AurynVector() 
			{
				freebuf();
			}

			/*! \brief resize data array to new_size 
			 *
			 * The function tries to preserve data while resizing. 
			 * If a vector is downsized elements at the end are simply dropped.
			 * When the vector size is increased the new elements at the end are
			 * intialized with zeros.*/
			void resize(IndexType new_size) 
			{
				if ( size != new_size ) {
					T * old_data = data;
					IndexType old_size = size;
					allocate(new_size);
					// copy old data
					const size_t copy_size = std::min(old_size,new_size) * sizeof(T);
					std::memcpy(data, old_data, copy_size);
					free(old_data);
				}
			}

			/*! \brief Copies vector v 
			 *
			 * */
			void copy(AurynVector * v) 
			{
				check_size(v);
				std::copy(v->data, v->data+v->size, data);
			}

			/*! \brief Gets element i from vector */
			T get(IndexType i)
			{
				check_size(i);
				return data[i];
			}

<<<<<<< HEAD
			void set_random_normal(AurynState mean=0.0, AurynState sigma=1.0, unsigned int seed=8721)
			{
				if ( seed == 0 )
					seed = static_cast<unsigned int>(std::time(0));
				boost::mt19937 randgen(seed); 
				boost::normal_distribution<> dist((double)mean, (double)sigma);
				boost::variate_generator<boost::mt19937&, boost::normal_distribution<> > die(randgen, dist);
				AurynState rv;
				for ( IndexType i = 0 ; i<size ; ++i ) {
					rv = die();
					data[i] = rv;
				}
			}

			/*! \brief Initializes vector elements with Gaussian of unit 
			 * varince and a seed derived from system time if no seed or seed of 0 is given. */
			void set_random(unsigned int seed = 0) 
			{
				set_random_normal(0.0,1.0,seed);
			}

			/*! \brief Scales all vector elements by a. */
			void scale(const T a) 
=======
			/*! \brief Gets pointer to element i from vector 
			 *
			 * When no argument is given the function returns the first element of 
			 * data array of the vector. */
			T * ptr(IndexType i = 0)
>>>>>>> 33a573df
			{
				check_size(i);
				return data+i;
			}

			/*! \brief Sets element i in vector to value */
			void set(IndexType i, T value)
			{
				check_size(i);
				data[i] = value;
			}


			/*! \brief Set all elements to value v. */
			void set_all(const T v) 
			{
				for ( IndexType i = 0 ; i < size ; ++i ) {
					data[i] = v;
				}
			}

<<<<<<< HEAD
			/*! \brief Computes an approximation of exp(x) for each vector element. 
			 *
			 * \param n accuracy */
			void fast_exp()
			{
				for ( IndexType i = 0 ; i < size ; ++i ) {
					data[i] = fast_exp256(data[i]);
				}
			}

			/*! \brief Computes exp(x) for each vector element. */
			void exp()
			{
				for ( IndexType i = 0 ; i < size ; ++i ) {
					data[i] = std::exp(data[i]);
				}
=======
			/*! \brief Set all elements to zero. */
			void set_zero() 
			{
				set_all(0.0);
>>>>>>> 33a573df
			}

			/*! \brief Scales all vector elements by a. */
			virtual void scale(const T a) 
			{
				for ( IndexType i = 0 ; i < size ; ++i ) {
					data[i] *= a;
				}
			}


			/*! \brief Adds constant c to each vector element */
			virtual void add(const T c) 
			{
				for ( IndexType i = 0 ; i < size ; ++i ) {
					data[i] += c;
				}
			}

			/*! \brief Adds the value c to specific vector element i */
			void add_specific(const IndexType i, const T c) 
			{
				check_size(i);
				data[i] += c;
			}

			/*! \brief Multiply to specific vector element with data index i with the constant c*/
			void mul_specific(const IndexType i, const T c) 
			{
				check_size(i);
				data[i] *= c;
			}

			/*! \brief Adds a vector v to the vector
			 *
			 * No checking of the dimensions match! */
			virtual void add(AurynVector * v) 
			{
				check_size(v);
				for ( IndexType i = 0 ; i < size ; ++i ) {
					data[i] += v->data[i];
				}
			}

			/*! \brief Subtract constant c to each vector element */
			virtual void sub(const T c) 
			{
				add(-c);
			}

			/*! \brief Elementwise subtraction */
			virtual void sub(AurynVector * v) 
			{
				check_size(v);
				for ( IndexType i = 0 ; i < size ; ++i ) {
					data[i] -= v->data[i];
				}
			}

			/*! \brief Multiply all vector elements by constant */
			virtual void mul(const T a) 
			{
				scale(a);
			}

			/*! \brief Element-wise vector multiply  
			 *
			 * */
			virtual void mul(AurynVector * v) 
			{
				check_size(v);
				for ( IndexType i = 0 ; i < size ; ++i ) {
					data[i] *= v->data[i];
				}
			}

<<<<<<< HEAD
=======
			/*! \brief SAXPY operation as in GSL 
			 *
			 * Computes a*x + y and stores the result to y where y is the present instance. 
			 * \param a The scaling factor for the additional vector
			 * \param x The additional vector to add
			 * */
			virtual void saxpy(const T a, AurynVector * x) 
			{
				check_size(x);
				for ( IndexType i = 0 ; i < size ; ++i ) {
					data[i] += a * x->data[i];
				}
			}


			/*! \brief Scales all vector elements by a. TODO */
			void follow(AurynVector<T,IndexType> * v, const float rate) 
			{
				for ( IndexType i = 0 ; i < size ; ++i ) {
					data[i] += rate*(v->data[i]-data[i]);
				}
			}

			/*! \brief Takes each element to the n-th power. 
			 *
			 * \param n the exponent */
			void pow(const unsigned int n) 
			{
				for ( IndexType i = 0 ; i < size ; ++i ) {
					data[i] = std::pow(data[i],n);
				}
			}

			/*! \brief Computes an approximation of exp(x) for each vector element. 
			 *
			 * */
			void fast_exp()
			{
				// mul(0.00390625); // ie. 1.0/256.0
				// add(1.0);
				// for ( int i = 0 ; i < 8 ; ++i ) {
				// 	sqr();
				// }
				// seems as if the naive version is faster
				for ( IndexType i = 0 ; i < size ; ++i ) {
					data[i] = fast_exp256(data[i]);
				}
			}

			/*! \brief Computes exp(x) for each vector element. */
			void exp()
			{
				for ( IndexType i = 0 ; i < size ; ++i ) {
					data[i] = std::exp(data[i]);
				}
			}


			/*! \brief Takes the square root of each element  
			 *
			 * */
			void sqrt() 
			{
				for ( IndexType i = 0 ; i < size ; ++i ) {
					data[i] = std::sqrt(data[i]);
				}
			}

>>>>>>> 33a573df
			/*! \brief Flips the sign of all elements. */
			void neg()
			{
				for ( IndexType i = 0 ; i < size ; ++i ) {
					data[i] = -data[i];
				}
			}

			/*! \brief Computes the sum a+b and stores the result in this instance 
			 *
			 * */
			void sum(AurynVector * a, AurynVector * b) 
			{
				check_size(a);
				check_size(b);
				for ( IndexType i = 0 ; i < size ; ++i ) {
					data[i] = a->data[i]+b->data[i];
				}
			}

			/*! \brief Computes the sum a+b and stores the result in this instance 
			 *
			 * */
			void sum(AurynVector * a, const T b) 
			{
				check_size(a);
				for ( IndexType i = 0 ; i < size ; ++i ) {
					data[i] = a->data[i]+b;
				}
			}

			/*! \brief Computes the difference a-b and stores the result in this instance 
			 *
			 * */
			void diff(AurynVector * a, AurynVector * b) 
			{
				check_size(a);
				check_size(b);
				for ( IndexType i = 0 ; i < size ; ++i ) {
					data[i] = a->data[i]-b->data[i];
				}
			}

			/*! \brief Computes the difference a-b and stores the result in this instance 
			 *
			 * */
			void diff(AurynVector * a, const T b) 
			{
				sum(a,-b);
			}

			/*! \brief Computes the difference a-b and stores the result in this instance 
<<<<<<< HEAD
			 *
			 * */
			void diff(const T a, AurynVector * b) 
			{
				check_size(b);
				sum(b,-a);
				neg();
			}


			/*! \brief Copies vector v 
=======
>>>>>>> 33a573df
			 *
			 * */
			void diff(const T a, AurynVector * b) 
			{
				check_size(b);
				sum(b,-a);
				neg();
			}


			/*! \brief Squares each element 
			 *
			 * */
			void sqr() 
			{	
				this->mul(this);
			}

			/*! \brief Takes absolute value of each element
			 *
			 * */
			void abs() 
			{	
				sqr();
				sqrt();
			}

			/*! \brief Rectifies all elements
			 */
			void rect()
			{
				for ( IndexType i = 0 ; i < size ; ++i ) {
					if ( data[i] < 0.0 ) {
						 data[i] = 0.0;
					} 
				}
			}

			/*! \brief Negatively rectifies all elements
			 */
			void neg_rect()
			{
				for ( IndexType i = 0 ; i < size ; ++i ) {
					if ( data[i] > 0.0 ) {
						 data[i] = 0.0;
					} 
				}
			}

			/*! \brief Clips all vector elements to the range min max
			 *
			 * \param min Minimum value
			 * \param max Maximum value
			 */
			void clip(T min, T max)
			{
				for ( IndexType i = 0 ; i < size ; ++i ) {
					if ( data[i] < min ) {
						 data[i] = min;
					} else 
						if ( data[i] > max ) 
							 data[i] = max;
				}
			}

			/*! \brief Computes the variance of the vector elements on this rank
			 *
			 * Uses Bessel's correction to calculate an unbiased estimate of the population variance which 
			 * requires n > 1 otherwise the output is not defined.
			 *
			 * Warning: Note that AurynVector can only compute the mean of all the subset of
			 * elements stored on rank it runs on.
			 */
			double var()
			{
				double sum = 0.0;
				double sum2 = 0.0;
				for ( IndexType i = 0 ; i < size ; ++i ) {
					double elem = get(i);
					sum  += elem;
					sum2 += std::pow(elem,2);
				}
				double var  = (sum2-(sum*sum)/size)/(size-1);
				return var;
			}


			/*! \brief Computes the standard deviation of all elements on this rank
			 *
			 * Warning: Note that AurynVector can only compute the mean of all the subset of
			 * elements stored on rank it runs on.
			 */
			double std()
			{
				return std::sqrt(var());
			}

			/*! \brief Computes the mean of the vector elements on this rank
			 *
			 * Warning: Note that AurynVector can only compute the mean of all the subset of
			 * elements stored on rank it runs on.
			 */
			double mean()
			{
				return element_sum()/size;
			}

			/*! \brief Computes the sum of the vector elements
			 *
			 */
			double element_sum()
			{
				double sum = 0.0;
				for ( IndexType i = 0 ; i < size ; ++i ) {
					sum += get(i);
				}
				return sum;
			}

			/*! \brief Computes number of nonzero elements on this rank
			 *
			 * Warning: Note that AurynVector can only compute the mean of all the subset of
			 * elements stored on rank it runs on.
			 */
			IndexType nonzero()
			{
				IndexType sum = 0;
				for ( IndexType i = 0 ; i < size ; ++i ) {
					if ( get(i) != 0 ) ++sum;
				}
				return sum;
			}

			void set_random_normal(AurynState mean=0.0, AurynState sigma=1.0, unsigned int seed=8721)
			{
				if ( seed == 0 )
					seed = static_cast<unsigned int>(std::time(0));
				boost::mt19937 randgen(seed); 
				boost::normal_distribution<> dist((double)mean, (double)sigma);
				boost::variate_generator<boost::mt19937&, boost::normal_distribution<> > die(randgen, dist);
				AurynState rv;
				for ( IndexType i = 0 ; i<size ; ++i ) {
					rv = die();
					data[i] = rv;
				}
			}

			/*! \brief Initializes vector elements with Gaussian of unit 
			 * varince and a seed derived from system time if no seed or seed of 0 is given. */
			void set_random(unsigned int seed = 0) 
			{
				set_random_normal(0.0,1.0,seed);
			}


			/*! \brief Print vector elements jo std out for debugging */
			void print() {
				for ( IndexType i = 0 ; i < size ; ++i ) {
					std::cout << get(i) << " ";
				}
				std::cout << std::endl;
			}
	};




	/*! \brief Default AurynVectorFloat class for performance computation
	 *
	 * This class derives from AurynVector<float,NeuronID> and overwrites 
	 * some performance critical member functions defined in the template 
	 * with SIMD intrinsics for higher performance.
	 */
	class AurynVectorFloat : public AurynVector<float,NeuronID> 
	{
		private:

		public:
			/*! \brief Default constructor */
			AurynVectorFloat(NeuronID n);

			/*! \brief Default destructor */
			~AurynVectorFloat() 
			{
			};


			void scale(const float a);
			void saxpy(const float a, AurynVectorFloat * x);
			void clip(const float min, const float max);
			void add(const float c);
			void add(AurynVectorFloat * v);
			void sum(AurynVectorFloat * a, AurynVectorFloat * b);
			void sum(AurynVectorFloat * a, const float b);
			void mul(const float a) { scale(a); };
			void mul(AurynVectorFloat * v);
			void diff(AurynVectorFloat * a, AurynVectorFloat * b);
			void diff(AurynVectorFloat * a, const float b);
			void diff(const float a, AurynVectorFloat * b );
<<<<<<< HEAD

=======
>>>>>>> 33a573df

			// TODO add pow function with intrinsics _mm_pow_ps

	};

}


#endif /*AURYNVECTOR_H_*/<|MERGE_RESOLUTION|>--- conflicted
+++ resolved
@@ -71,18 +71,6 @@
 #endif 
 			}
 
-<<<<<<< HEAD
-			/*! \brief Computes approximation of exp(x) via fast series approximation up to n=256. */
-			T fast_exp256(T x)
-			{
-				x = 1.0 + x / 256.0;
-				x *= x; x *= x; x *= x; x *= x;
-				x *= x; x *= x; x *= x; x *= x;
-				return x;
-			}
-
-=======
->>>>>>> 33a573df
 			/*! \brief Checks if vector size matches to this instance
 			 *
 			 * Check only enabled if NDEBUG is not defined.*/
@@ -192,37 +180,11 @@
 				return data[i];
 			}
 
-<<<<<<< HEAD
-			void set_random_normal(AurynState mean=0.0, AurynState sigma=1.0, unsigned int seed=8721)
-			{
-				if ( seed == 0 )
-					seed = static_cast<unsigned int>(std::time(0));
-				boost::mt19937 randgen(seed); 
-				boost::normal_distribution<> dist((double)mean, (double)sigma);
-				boost::variate_generator<boost::mt19937&, boost::normal_distribution<> > die(randgen, dist);
-				AurynState rv;
-				for ( IndexType i = 0 ; i<size ; ++i ) {
-					rv = die();
-					data[i] = rv;
-				}
-			}
-
-			/*! \brief Initializes vector elements with Gaussian of unit 
-			 * varince and a seed derived from system time if no seed or seed of 0 is given. */
-			void set_random(unsigned int seed = 0) 
-			{
-				set_random_normal(0.0,1.0,seed);
-			}
-
-			/*! \brief Scales all vector elements by a. */
-			void scale(const T a) 
-=======
 			/*! \brief Gets pointer to element i from vector 
 			 *
 			 * When no argument is given the function returns the first element of 
 			 * data array of the vector. */
 			T * ptr(IndexType i = 0)
->>>>>>> 33a573df
 			{
 				check_size(i);
 				return data+i;
@@ -244,29 +206,10 @@
 				}
 			}
 
-<<<<<<< HEAD
-			/*! \brief Computes an approximation of exp(x) for each vector element. 
-			 *
-			 * \param n accuracy */
-			void fast_exp()
-			{
-				for ( IndexType i = 0 ; i < size ; ++i ) {
-					data[i] = fast_exp256(data[i]);
-				}
-			}
-
-			/*! \brief Computes exp(x) for each vector element. */
-			void exp()
-			{
-				for ( IndexType i = 0 ; i < size ; ++i ) {
-					data[i] = std::exp(data[i]);
-				}
-=======
 			/*! \brief Set all elements to zero. */
 			void set_zero() 
 			{
 				set_all(0.0);
->>>>>>> 33a573df
 			}
 
 			/*! \brief Scales all vector elements by a. */
@@ -343,8 +286,6 @@
 				}
 			}
 
-<<<<<<< HEAD
-=======
 			/*! \brief SAXPY operation as in GSL 
 			 *
 			 * Computes a*x + y and stores the result to y where y is the present instance. 
@@ -413,7 +354,6 @@
 				}
 			}
 
->>>>>>> 33a573df
 			/*! \brief Flips the sign of all elements. */
 			void neg()
 			{
@@ -466,20 +406,6 @@
 			}
 
 			/*! \brief Computes the difference a-b and stores the result in this instance 
-<<<<<<< HEAD
-			 *
-			 * */
-			void diff(const T a, AurynVector * b) 
-			{
-				check_size(b);
-				sum(b,-a);
-				neg();
-			}
-
-
-			/*! \brief Copies vector v 
-=======
->>>>>>> 33a573df
 			 *
 			 * */
 			void diff(const T a, AurynVector * b) 
@@ -679,10 +605,6 @@
 			void diff(AurynVectorFloat * a, AurynVectorFloat * b);
 			void diff(AurynVectorFloat * a, const float b);
 			void diff(const float a, AurynVectorFloat * b );
-<<<<<<< HEAD
-
-=======
->>>>>>> 33a573df
 
 			// TODO add pow function with intrinsics _mm_pow_ps
 
