--- conflicted
+++ resolved
@@ -250,7 +250,7 @@
 			/*! \brief Computes the sum a+b and stores the result in this instance 
 			 *
 			 * */
-			virtual void sum(AurynVector * a, AurynVector * b) 
+			void sum(AurynVector * a, AurynVector * b) 
 			{
 				check_size(a);
 				check_size(b);
@@ -262,7 +262,7 @@
 			/*! \brief Computes the sum a+b and stores the result in this instance 
 			 *
 			 * */
-			virtual void sum(AurynVector * a, const AurynState b) 
+			void sum(AurynVector * a, const AurynState b) 
 			{
 				check_size(a);
 				for ( IndexType i = 0 ; i < size ; ++i ) {
@@ -273,7 +273,7 @@
 			/*! \brief Computes the difference a-b and stores the result in this instance 
 			 *
 			 * */
-			virtual void diff(AurynVector * a, AurynVector * b) 
+			void diff(AurynVector * a, AurynVector * b) 
 			{
 				check_size(a);
 				check_size(b);
@@ -285,7 +285,7 @@
 			/*! \brief Computes the difference a-b and stores the result in this instance 
 			 *
 			 * */
-			virtual void diff(AurynVector * a, const AurynState b) 
+			void diff(AurynVector * a, const AurynState b) 
 			{
 				sum(a,-b);
 			}
@@ -391,7 +391,7 @@
 			 * requires n > 1 otherwise the output is not defined.
 			 *
 			 * Warning: Note that AurynVector can only compute the mean of all the subset of
-			 * elements stored on thank it runs on.
+			 * elements stored on rank it runs on.
 			 */
 			double var()
 			{
@@ -410,7 +410,7 @@
 			/*! \brief Computes the standard deviation of all elements on this rank
 			 *
 			 * Warning: Note that AurynVector can only compute the mean of all the subset of
-			 * elements stored on thank it runs on.
+			 * elements stored on rank it runs on.
 			 */
 			double std()
 			{
@@ -420,7 +420,7 @@
 			/*! \brief Computes the mean of the vector elements on this rank
 			 *
 			 * Warning: Note that AurynVector can only compute the mean of all the subset of
-			 * elements stored on thank it runs on.
+			 * elements stored on rank it runs on.
 			 */
 			double mean()
 			{
@@ -439,15 +439,10 @@
 				return sum;
 			}
 
-<<<<<<< HEAD
-
-			/*! \brief Computes number of nonzero elements
-=======
 			/*! \brief Computes number of nonzero elements on this rank
->>>>>>> 91446998
 			 *
 			 * Warning: Note that AurynVector can only compute the mean of all the subset of
-			 * elements stored on thank it runs on.
+			 * elements stored on rank it runs on.
 			 */
 			IndexType nonzero()
 			{
