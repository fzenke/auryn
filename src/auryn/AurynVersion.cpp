// Please note that his file is created by mk_version_info.sh 
// Changes to this file may thous be overwritten
#include "AurynVersion.h"

namespace auryn {

    int AurynVersion::version = 0;
    int AurynVersion::subversion = 8;
<<<<<<< HEAD
    int AurynVersion::revision_number = 1;
    NeuronID AurynVersion::tag_binary_spike_monitor = 287960000+100*0+10*AurynVersion::version+1*AurynVersion::subversion; //!< file signature for BinarySpikeMonitor files
    AurynState AurynVersion::tag_binary_state_monitor = 61000+100*0+10*AurynVersion::version+1*AurynVersion::subversion; //!< file signature for BinaryStateMonitor files
    std::string AurynVersion::revision_suffix = "dev-d6c1604";
    std::string AurynVersion::git_describe = "v0.8.1-12-gd6c1604";
=======
    int AurynVersion::revision_number = 2;
    NeuronID AurynVersion::tag_binary_spike_monitor = 287960000+100*0+10*8+1*2; //!< file signature for BinarySpikeMonitor files
    AurynState AurynVersion::tag_binary_state_monitor = 61000+100*0+10*8+1*2; //!< file signature for BinaryStateMonitor files
    std::string AurynVersion::revision_suffix = "dev-1610e83";
    std::string AurynVersion::git_describe = "v0.8.1-136-g1610e83";
>>>>>>> 49d075c8

}
<|MERGE_RESOLUTION|>--- conflicted
+++ resolved
@@ -6,18 +6,10 @@
 
     int AurynVersion::version = 0;
     int AurynVersion::subversion = 8;
-<<<<<<< HEAD
-    int AurynVersion::revision_number = 1;
-    NeuronID AurynVersion::tag_binary_spike_monitor = 287960000+100*0+10*AurynVersion::version+1*AurynVersion::subversion; //!< file signature for BinarySpikeMonitor files
-    AurynState AurynVersion::tag_binary_state_monitor = 61000+100*0+10*AurynVersion::version+1*AurynVersion::subversion; //!< file signature for BinaryStateMonitor files
-    std::string AurynVersion::revision_suffix = "dev-d6c1604";
-    std::string AurynVersion::git_describe = "v0.8.1-12-gd6c1604";
-=======
     int AurynVersion::revision_number = 2;
     NeuronID AurynVersion::tag_binary_spike_monitor = 287960000+100*0+10*8+1*2; //!< file signature for BinarySpikeMonitor files
     AurynState AurynVersion::tag_binary_state_monitor = 61000+100*0+10*8+1*2; //!< file signature for BinaryStateMonitor files
     std::string AurynVersion::revision_suffix = "dev-1610e83";
     std::string AurynVersion::git_describe = "v0.8.1-136-g1610e83";
->>>>>>> 49d075c8
 
 }
