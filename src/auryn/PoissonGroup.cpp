--- conflicted
+++ resolved
@@ -62,11 +62,7 @@
 	lambda = 1.0/(1.0/rate-auryn_timestep);
     if ( evolve_locally() ) {
 		if ( rate > 0.0 ) {
-<<<<<<< HEAD
 		  AurynDouble r = (*die)()/lambda;
-=======
-		  AurynDouble r = -log((*die)()+1e-128)/lambda;
->>>>>>> e72ad0ed
 		  x = (NeuronID)(r/auryn_timestep+0.5); 
 		} else {
 			// if the rate is zero this triggers one spike at the end of time/groupsize
