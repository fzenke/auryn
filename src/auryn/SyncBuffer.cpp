--- conflicted
+++ resolved
@@ -419,22 +419,11 @@
 
 	// if ( send_buf.size() <= rank_recv_count[mpicom->rank()] ) {
 	if ( send_buf.size() <= max_send_size ) {
-<<<<<<< HEAD
-=======
 		send_buf[0] = send_buf.size();
->>>>>>> 5a27e722
 		ierr = MPI_Allgather(send_buf.data(), max_send_size, MPI_UNSIGNED, 
 							 recv_buf.data(), max_send_size, MPI_UNSIGNED, *mpicom);
 	} else { 
 		// Create an overflow package 
-<<<<<<< HEAD
-		// std::cout << " overflow " << overflow_value << " " << send_buf.size() << std::endl;
-		NeuronID overflow_data [max_send_size]; 
-		overflow_data[0] = overflow_value;
-		overflow_data[1] = send_buf.size(); 
-		ierr = MPI_Allgather(&overflow_data, max_send_size, MPI_UNSIGNED, 
-				recv_buf.data(), max_send_size, MPI_UNSIGNED, *mpicom);
-=======
 		NeuronID * overflow_data;
 		overflow_data = new NeuronID[max_send_size]; 
 		overflow_data[0] = overflow_value;
@@ -442,7 +431,6 @@
 		ierr = MPI_Allgather(overflow_data, max_send_size, MPI_UNSIGNED, 
 							 recv_buf.data(), max_send_size, MPI_UNSIGNED, *mpicom);
 		delete [] overflow_data;
->>>>>>> 5a27e722
 	}
 
 	// error handling
